# Copyright (c) Alibaba, Inc. and its affiliates.

import os.path as osp
from typing import List, Union

from attr import has

from modelscope.metainfo import Pipelines
from modelscope.models.base import Model
from modelscope.utils.config import Config, ConfigDict
from modelscope.utils.constant import ModelFile, Tasks
from modelscope.utils.hub import read_config
from modelscope.utils.registry import Registry, build_from_cfg
from .base import Pipeline
from .util import is_official_hub_path

PIPELINES = Registry('pipelines')

DEFAULT_MODEL_FOR_PIPELINE = {
    # TaskName: (pipeline_module_name, model_repo)
    Tasks.word_segmentation:
    (Pipelines.word_segmentation,
     'damo/nlp_structbert_word-segmentation_chinese-base'),
    Tasks.sentence_similarity:
    (Pipelines.sentence_similarity,
     'damo/nlp_structbert_sentence-similarity_chinese-base'),
    Tasks.image_matting: ('image-matting', 'damo/cv_unet_image-matting'),
    Tasks.nli: ('nlp_structbert_nli_chinese-base',
                'damo/nlp_structbert_nli_chinese-base'),
    Tasks.sentiment_classification:
    ('sbert-sentiment-classification',
     'damo/nlp_structbert_sentiment-classification_chinese-base'),
    Tasks.text_classification: ('bert-sentiment-analysis',
                                'damo/bert-base-sst2'),
    Tasks.zero_shot_classification:
    ('bert-zero-shot-classification',
     'damo/nlp_structbert_zero-shot-classification_chinese-base'),
    Tasks.image_matting: (Pipelines.image_matting,
                          'damo/cv_unet_image-matting'),
    Tasks.text_classification: (Pipelines.sentiment_analysis,
                                'damo/bert-base-sst2'),
    Tasks.text_generation: (Pipelines.text_generation,
                            'damo/nlp_palm2.0_text-generation_chinese-base'),
    Tasks.image_captioning: (Pipelines.image_caption,
                             'damo/ofa_image-caption_coco_large_en'),
    Tasks.image_generation:
    (Pipelines.person_image_cartoon,
     'damo/cv_unet_person-image-cartoon_compound-models'),
    Tasks.ocr_detection: (Pipelines.ocr_detection,
                          'damo/cv_resnet18_ocr-detection-line-level_damo'),
<<<<<<< HEAD
    Tasks.fill_mask: ('veco', 'damo/nlp_veco_fill-mask_large')
=======
    Tasks.action_recognition: (Pipelines.action_recognition,
                               'damo/cv_TAdaConv_action-recognition'),
>>>>>>> ace8af92
}


def build_pipeline(cfg: ConfigDict,
                   task_name: str = None,
                   default_args: dict = None):
    """ build pipeline given model config dict.

    Args:
        cfg (:obj:`ConfigDict`): config dict for model object.
        task_name (str, optional):  task name, refer to
            :obj:`Tasks` for more details.
        default_args (dict, optional): Default initialization arguments.
    """
    return build_from_cfg(
        cfg, PIPELINES, group_key=task_name, default_args=default_args)


def pipeline(task: str = None,
             model: Union[str, List[str], Model, List[Model]] = None,
             preprocessor=None,
             config_file: str = None,
             pipeline_name: str = None,
             framework: str = None,
             device: int = -1,
             **kwargs) -> Pipeline:
    """ Factory method to build a obj:`Pipeline`.


    Args:
        task (str): Task name defining which pipeline will be returned.
        model (str or List[str] or obj:`Model` or obj:list[`Model`]): (list of) model name or model object.
        preprocessor: preprocessor object.
        config_file (str, optional): path to config file.
        pipeline_name (str, optional): pipeline class name or alias name.
        framework (str, optional): framework type.
        device (int, optional): which device is used to do inference.

    Return:
        pipeline (obj:`Pipeline`): pipeline object for certain task.

    Examples:
    ```python
    >>> # Using default model for a task
    >>> p = pipeline('image-classification')
    >>> # Using pipeline with a model name
    >>> p = pipeline('text-classification', model='damo/distilbert-base-uncased')
    >>> # Using pipeline with a model object
    >>> resnet = Model.from_pretrained('Resnet')
    >>> p = pipeline('image-classification', model=resnet)
    >>> # Using pipeline with a list of model names
    >>> p = pipeline('audio-kws', model=['damo/audio-tts', 'damo/auto-tts2'])
    """
    if task is None and pipeline_name is None:
        raise ValueError('task or pipeline_name is required')

    assert isinstance(model, (type(None), str, Model, list)), \
        f'model should be either None, str, List[str], Model, or List[Model], but got {type(model)}'

    if pipeline_name is None:
        # get default pipeline for this task
        if isinstance(model, str) \
           or (isinstance(model, list) and isinstance(model[0], str)):
            if is_official_hub_path(model):
                # read config file from hub and parse
                cfg = read_config(model) if isinstance(
                    model, str) else read_config(model[0])
                assert hasattr(
                    cfg,
                    'pipeline'), 'pipeline config is missing from config file.'
                pipeline_name = cfg.pipeline.type
            else:
                # used for test case, when model is str and is not hub path
                pipeline_name = get_pipeline_by_model_name(task, model)
        elif isinstance(model, Model) or \
                (isinstance(model, list) and isinstance(model[0], Model)):
            # get pipeline info from Model object
            first_model = model[0] if isinstance(model, list) else model
            if not hasattr(first_model, 'pipeline'):
                # model is instantiated by user, we should parse config again
                cfg = read_config(first_model.model_dir)
                assert hasattr(
                    cfg,
                    'pipeline'), 'pipeline config is missing from config file.'
                first_model.pipeline = cfg.pipeline
            pipeline_name = first_model.pipeline.type
        else:
            pipeline_name, default_model_repo = get_default_pipeline_info(task)
            model = default_model_repo

    cfg = ConfigDict(type=pipeline_name, model=model)

    if kwargs:
        cfg.update(kwargs)

    if preprocessor is not None:
        cfg.preprocessor = preprocessor

    return build_pipeline(cfg, task_name=task)


def add_default_pipeline_info(task: str,
                              model_name: str,
                              modelhub_name: str = None,
                              overwrite: bool = False):
    """ Add default model for a task.

    Args:
        task (str): task name.
        model_name (str): model_name.
        modelhub_name (str): name for default modelhub.
        overwrite (bool): overwrite default info.
    """
    if not overwrite:
        assert task not in DEFAULT_MODEL_FOR_PIPELINE, \
            f'task {task} already has default model.'

    DEFAULT_MODEL_FOR_PIPELINE[task] = (model_name, modelhub_name)


def get_default_pipeline_info(task):
    """ Get default info for certain task.

    Args:
        task (str): task name.

    Return:
        A tuple: first element is pipeline name(model_name), second element
            is modelhub name.
    """

    if task not in DEFAULT_MODEL_FOR_PIPELINE:
        # support pipeline which does not register default model
        pipeline_name = list(PIPELINES.modules[task].keys())[0]
        default_model = None
    else:
        pipeline_name, default_model = DEFAULT_MODEL_FOR_PIPELINE[task]
    return pipeline_name, default_model


def get_pipeline_by_model_name(task: str, model: Union[str, List[str]]):
    """ Get pipeline name by task name and model name

    Args:
        task (str): task name.
        model (str| list[str]): model names
    """
    if isinstance(model, str):
        model_key = model
    else:
        model_key = '_'.join(model)
    assert model_key in PIPELINES.modules[task], \
        f'pipeline for task {task} model {model_key} not found.'
    return model_key<|MERGE_RESOLUTION|>--- conflicted
+++ resolved
@@ -48,12 +48,9 @@
      'damo/cv_unet_person-image-cartoon_compound-models'),
     Tasks.ocr_detection: (Pipelines.ocr_detection,
                           'damo/cv_resnet18_ocr-detection-line-level_damo'),
-<<<<<<< HEAD
     Tasks.fill_mask: ('veco', 'damo/nlp_veco_fill-mask_large')
-=======
     Tasks.action_recognition: (Pipelines.action_recognition,
                                'damo/cv_TAdaConv_action-recognition'),
->>>>>>> ace8af92
 }
 
 
