--- conflicted
+++ resolved
@@ -114,20 +114,13 @@
 
     def _process_single(self, input: Input, *args, **kwargs) -> Dict[str, Any]:
 
-<<<<<<< HEAD
         # sanitize the parameters
         preprocess_params, forward_params, postprocess_params = self._sanitize_parameters(
             **kwargs)
         out = self.preprocess(input, **preprocess_params)
         out = self.forward(out, **forward_params)
         out = self.postprocess(out, **postprocess_params)
-=======
-    def _process_single(self, input: Input, *args,
-                        **post_kwargs) -> Dict[str, Any]:
-        out = self.preprocess(input, **post_kwargs)
-        out = self.forward(out)
-        out = self.postprocess(out, **post_kwargs)
->>>>>>> 05ac2b15
+
         self._check_output(out)
         return out
 
