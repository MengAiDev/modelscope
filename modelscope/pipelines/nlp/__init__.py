--- conflicted
+++ resolved
@@ -1,8 +1,5 @@
-<<<<<<< HEAD
+from .fill_mask_pipeline import *  # noqa F403
 from .nli_pipeline import *  # noqa F403
-=======
-from .fill_mask_pipeline import *  # noqa F403
->>>>>>> 62c2877b
 from .sentence_similarity_pipeline import *  # noqa F403
 from .sentiment_classification_pipeline import *  # noqa F403
 from .sequence_classification_pipeline import *  # noqa F403
