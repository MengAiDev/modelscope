# Copyright (c) Alibaba, Inc. and its affiliates.

<<<<<<< HEAD
# from .audio.tts.am import SambertNetHifi16k
# from .audio.tts.vocoder import Hifigan16k
from .base import Model
from .builder import MODELS, build_model
# from .multi_model import OfaForImageCaptioning
=======
from .audio.kws import GenericKeyWordSpotting
from .audio.tts.am import SambertNetHifi16k
from .audio.tts.vocoder import Hifigan16k
from .base import Model
from .builder import MODELS, build_model
from .multi_modal import OfaForImageCaptioning
>>>>>>> 1e361a4a
from .nlp import (BertForSequenceClassification, SbertForNLI,
                  SbertForSentenceSimilarity, SbertForSentimentClassification,
                  SbertForTokenClassification, StructBertForMaskedLM,
                  VecoForMaskedLM)<|MERGE_RESOLUTION|>--- conflicted
+++ resolved
@@ -1,19 +1,11 @@
 # Copyright (c) Alibaba, Inc. and its affiliates.
 
-<<<<<<< HEAD
-# from .audio.tts.am import SambertNetHifi16k
-# from .audio.tts.vocoder import Hifigan16k
-from .base import Model
-from .builder import MODELS, build_model
-# from .multi_model import OfaForImageCaptioning
-=======
 from .audio.kws import GenericKeyWordSpotting
 from .audio.tts.am import SambertNetHifi16k
 from .audio.tts.vocoder import Hifigan16k
 from .base import Model
 from .builder import MODELS, build_model
 from .multi_modal import OfaForImageCaptioning
->>>>>>> 1e361a4a
 from .nlp import (BertForSequenceClassification, SbertForNLI,
                   SbertForSentenceSimilarity, SbertForSentimentClassification,
                   SbertForTokenClassification, StructBertForMaskedLM,
