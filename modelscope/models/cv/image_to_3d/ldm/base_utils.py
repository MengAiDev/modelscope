--- conflicted
+++ resolved
@@ -19,15 +19,9 @@
 def draw_epipolar_line(F, img0, img1, pt0, color):
     h1, w1 = img1.shape[:2]
     hpt = np.asarray([pt0[0], pt0[1], 1], dtype=np.float32)[:, None]
-<<<<<<< HEAD
-    _l = F @ hpt
-    _l = _l[:, 0]
-    a, b, c = _l[0], _l[1], _l[2]
-=======
     ln = F @ hpt
     ln = ln[:, 0]
     a, b, c = ln[0], ln[1], ln[2]
->>>>>>> 383a4dc4
     pt1 = np.asarray([0, -c / b]).astype(np.int32)
     pt2 = np.asarray([w1, (-a * w1 - c) / b]).astype(np.int32)
 
@@ -168,11 +162,7 @@
             f.write(f'{pt[0]:.6f} {pt[1]:.6f} {pt[2]:.6f} ')
             if colors is not None:
                 f.write(
-<<<<<<< HEAD
-                    f'{int(colors[pi, 0])} {int(colors[pi, 1])} {int(colors[pi, 2])}'
-=======
                     f'{int(colors[pi,0])} {int(colors[pi,1])} {int(colors[pi,2])}'
->>>>>>> 383a4dc4
                 )
             f.write('\n')
 
