--- conflicted
+++ resolved
@@ -28,34 +28,6 @@
 
 _MODELS = {
     'RN50':
-<<<<<<< HEAD
-    'https://openaipublic.azureedge.net/clip/models/'
-    'afeb0e10f9e5a86da6080e35cf09123aca3b358a0c3e3b6c78a7b63bc04b6762/RN50.pt',
-    'RN101':
-    'https://openaipublic.azureedge.net/clip/models/'
-    '8fa8567bab74a42d41c5915025a8e4538c3bdbe8804a470a72f30b0d94fab599/RN101.pt',
-    'RN50x4':
-    'https://openaipublic.azureedge.net/clip/models/'
-    '7e526bd135e493cef0776de27d5f42653e6b4c8bf9e0f653bb11773263205fdd/RN50x4.pt',
-    'RN50x16':
-    'https://openaipublic.azureedge.net/clip/models/'
-    '52378b407f34354e150460fe41077663dd5b39c54cd0bfd2b27167a4a06ec9aa/RN50x16.pt',
-    'RN50x64':
-    'https://openaipublic.azureedge.net/clip/models/'
-    'be1cfb55d75a9666199fb2206c106743da0f6468c9d327f3e0d0a543a9919d9c/RN50x64.pt',
-    'ViT-B/32':
-    'https://openaipublic.azureedge.net/clip/models/'
-    '40d365715913c9da98579312b702a82c18be219cc2a73407c4526f58eba950af/ViT-B-32.pt',
-    'ViT-B/16':
-    'https://openaipublic.azureedge.net/clip/models/'
-    '5806e77cd80f8b59890b7e101eabd078d9fb84e6937f9e85e4ecb61988df416f/ViT-B-16.pt',
-    'ViT-L/14':
-    'https://openaipublic.azureedge.net/clip/models/'
-    'b8cca3fd41ae0c99ba7e8951adf17d267cdb84cd88be6f7c2e0eca1737a03836/ViT-L-14.pt',
-    'ViT-L/14@336px':
-    'https://openaipublic.azureedge.net/clip/models/'
-    '3035c92b350959924f9f00213499208652fc7ea050643e8b385c2dac08641f02/ViT-L-14-336px.pt',
-=======
     'https://openaipublic.azureedge.net/clip/models/afeb0e10f9e5a86da6080e35cf09123aca3b358a0c3e3b6c78a7b63bc04b6762/\
     RN50.pt',
     'RN101':
@@ -82,7 +54,6 @@
     'ViT-L/14@336px':
     'https://openaipublic.azureedge.net/clip/models/3035c92b350959924f9f00213499208652fc7ea050643e8b385c2dac08641f02/\
     ViT-L-14-336px.pt',
->>>>>>> 383a4dc4
 }
 
 
