import torch
import torch.nn as nn


class Image2DResBlockWithTV(nn.Module):

    def __init__(self, dim, tdim, vdim):
        super().__init__()
<<<<<<< HEAD
        norm = lambda c: nn.GroupNorm(8, c)  # noqa
=======

        def norm(c):
            return nn.GroupNorm(8, c)

>>>>>>> 383a4dc4
        self.time_embed = nn.Conv2d(tdim, dim, 1, 1)
        self.view_embed = nn.Conv2d(vdim, dim, 1, 1)
        self.conv = nn.Sequential(
            norm(dim),
            nn.SiLU(True),
            nn.Conv2d(dim, dim, 3, 1, 1),
            norm(dim),
            nn.SiLU(True),
            nn.Conv2d(dim, dim, 3, 1, 1),
        )

    def forward(self, x, t, v):
        return x + self.conv(x + self.time_embed(t) + self.view_embed(v))


class NoisyTargetViewEncoder(nn.Module):

    def __init__(self,
                 time_embed_dim,
                 viewpoint_dim,
                 run_dim=16,
                 output_dim=8):
        super().__init__()

        self.init_conv = nn.Conv2d(4, run_dim, 3, 1, 1)
        self.out_conv0 = Image2DResBlockWithTV(run_dim, time_embed_dim,
                                               viewpoint_dim)
        self.out_conv1 = Image2DResBlockWithTV(run_dim, time_embed_dim,
                                               viewpoint_dim)
        self.out_conv2 = Image2DResBlockWithTV(run_dim, time_embed_dim,
                                               viewpoint_dim)
        self.final_out = nn.Sequential(
            nn.GroupNorm(8, run_dim), nn.SiLU(True),
            nn.Conv2d(run_dim, output_dim, 3, 1, 1))

    def forward(self, x, t, v):
        B, DT = t.shape
        t = t.view(B, DT, 1, 1)
        B, DV = v.shape
        v = v.view(B, DV, 1, 1)

        x = self.init_conv(x)
        x = self.out_conv0(x, t, v)
        x = self.out_conv1(x, t, v)
        x = self.out_conv2(x, t, v)
        x = self.final_out(x)
        return x


class SpatialUpTimeBlock(nn.Module):

    def __init__(self, x_in_dim, t_in_dim, out_dim):
        super().__init__()
<<<<<<< HEAD
        norm_act = lambda c: nn.GroupNorm(8, c)  # noqa
=======

        def norm_act(c):
            return nn.GroupNorm(8, c)

>>>>>>> 383a4dc4
        self.t_conv = nn.Conv3d(t_in_dim, x_in_dim, 1, 1)  # 16
        self.norm = norm_act(x_in_dim)
        self.silu = nn.SiLU(True)
        self.conv = nn.ConvTranspose3d(
            x_in_dim,
            out_dim,
            kernel_size=3,
            padding=1,
            output_padding=1,
            stride=2)

    def forward(self, x, t):
        x = x + self.t_conv(t)
        return self.conv(self.silu(self.norm(x)))


class SpatialTimeBlock(nn.Module):

    def __init__(self, x_in_dim, t_in_dim, out_dim, stride):
        super().__init__()
<<<<<<< HEAD
        norm_act = lambda c: nn.GroupNorm(8, c)  # noqa
=======

        def norm_act(c):
            return nn.GroupNorm(8, c)

>>>>>>> 383a4dc4
        self.t_conv = nn.Conv3d(t_in_dim, x_in_dim, 1, 1)  # 16
        self.bn = norm_act(x_in_dim)
        self.silu = nn.SiLU(True)
        self.conv = nn.Conv3d(x_in_dim, out_dim, 3, stride=stride, padding=1)

    def forward(self, x, t):
        x = x + self.t_conv(t)
        return self.conv(self.silu(self.bn(x)))


class SpatialTime3DNet(nn.Module):

    def __init__(self, time_dim=256, input_dim=128, dims=(32, 64, 128, 256)):
        super().__init__()
        d0, d1, d2, d3 = dims
        dt = time_dim

        self.init_conv = nn.Conv3d(input_dim, d0, 3, 1, 1)  # 32
        self.conv0 = SpatialTimeBlock(d0, dt, d0, stride=1)

        self.conv1 = SpatialTimeBlock(d0, dt, d1, stride=2)
        self.conv2_0 = SpatialTimeBlock(d1, dt, d1, stride=1)
        self.conv2_1 = SpatialTimeBlock(d1, dt, d1, stride=1)

        self.conv3 = SpatialTimeBlock(d1, dt, d2, stride=2)
        self.conv4_0 = SpatialTimeBlock(d2, dt, d2, stride=1)
        self.conv4_1 = SpatialTimeBlock(d2, dt, d2, stride=1)

        self.conv5 = SpatialTimeBlock(d2, dt, d3, stride=2)
        self.conv6_0 = SpatialTimeBlock(d3, dt, d3, stride=1)
        self.conv6_1 = SpatialTimeBlock(d3, dt, d3, stride=1)

        self.conv7 = SpatialUpTimeBlock(d3, dt, d2)
        self.conv8 = SpatialUpTimeBlock(d2, dt, d1)
        self.conv9 = SpatialUpTimeBlock(d1, dt, d0)

    def forward(self, x, t):
        B, C = t.shape
        t = t.view(B, C, 1, 1, 1)
<<<<<<< HEAD

        x = self.init_conv(x)
        conv0 = self.conv0(x, t)

        x = self.conv1(conv0, t)
        x = self.conv2_0(x, t)
        conv2 = self.conv2_1(x, t)

=======

        x = self.init_conv(x)
        conv0 = self.conv0(x, t)

        x = self.conv1(conv0, t)
        x = self.conv2_0(x, t)
        conv2 = self.conv2_1(x, t)

>>>>>>> 383a4dc4
        x = self.conv3(conv2, t)
        x = self.conv4_0(x, t)
        conv4 = self.conv4_1(x, t)

        x = self.conv5(conv4, t)
        x = self.conv6_0(x, t)
        x = self.conv6_1(x, t)

        x = conv4 + self.conv7(x, t)
        x = conv2 + self.conv8(x, t)
        x = conv0 + self.conv9(x, t)
        return x


class FrustumTVBlock(nn.Module):

    def __init__(self, x_dim, t_dim, v_dim, out_dim, stride):
        super().__init__()
<<<<<<< HEAD
        norm_act = lambda c: nn.GroupNorm(8, c)  # noqa
=======

        def norm_act(c):
            return nn.GroupNorm(8, c)

>>>>>>> 383a4dc4
        self.t_conv = nn.Conv3d(t_dim, x_dim, 1, 1)  # 16
        self.v_conv = nn.Conv3d(v_dim, x_dim, 1, 1)  # 16
        self.bn = norm_act(x_dim)
        self.silu = nn.SiLU(True)
        self.conv = nn.Conv3d(x_dim, out_dim, 3, stride=stride, padding=1)

    def forward(self, x, t, v):
        x = x + self.t_conv(t) + self.v_conv(v)
        return self.conv(self.silu(self.bn(x)))


class FrustumTVUpBlock(nn.Module):

    def __init__(self, x_dim, t_dim, v_dim, out_dim):
        super().__init__()
<<<<<<< HEAD
        norm_act = lambda c: nn.GroupNorm(8, c)  # noqa
=======

        def norm_act(c):
            return nn.GroupNorm(8, c)

>>>>>>> 383a4dc4
        self.t_conv = nn.Conv3d(t_dim, x_dim, 1, 1)  # 16
        self.v_conv = nn.Conv3d(v_dim, x_dim, 1, 1)  # 16
        self.norm = norm_act(x_dim)
        self.silu = nn.SiLU(True)
        self.conv = nn.ConvTranspose3d(
            x_dim,
            out_dim,
            kernel_size=3,
            padding=1,
            output_padding=1,
            stride=2)

    def forward(self, x, t, v):
        x = x + self.t_conv(t) + self.v_conv(v)
        return self.conv(self.silu(self.norm(x)))


class FrustumTV3DNet(nn.Module):

    def __init__(self, in_dim, t_dim, v_dim, dims=(32, 64, 128, 256)):
        super().__init__()
        self.conv0 = nn.Conv3d(in_dim, dims[0], 3, 1, 1)  # 32

        self.conv1 = FrustumTVBlock(dims[0], t_dim, v_dim, dims[1], 2)
        self.conv2 = FrustumTVBlock(dims[1], t_dim, v_dim, dims[1], 1)

        self.conv3 = FrustumTVBlock(dims[1], t_dim, v_dim, dims[2], 2)
        self.conv4 = FrustumTVBlock(dims[2], t_dim, v_dim, dims[2], 1)

        self.conv5 = FrustumTVBlock(dims[2], t_dim, v_dim, dims[3], 2)
        self.conv6 = FrustumTVBlock(dims[3], t_dim, v_dim, dims[3], 1)

        self.up0 = FrustumTVUpBlock(dims[3], t_dim, v_dim, dims[2])
        self.up1 = FrustumTVUpBlock(dims[2], t_dim, v_dim, dims[1])
        self.up2 = FrustumTVUpBlock(dims[1], t_dim, v_dim, dims[0])

    def forward(self, x, t, v):
        B, DT = t.shape
        t = t.view(B, DT, 1, 1, 1)
        B, DV = v.shape
        v = v.view(B, DV, 1, 1, 1)

        b, _, d, h, w = x.shape
        x0 = self.conv0(x)
        x1 = self.conv2(self.conv1(x0, t, v), t, v)
        x2 = self.conv4(self.conv3(x1, t, v), t, v)
        x3 = self.conv6(self.conv5(x2, t, v), t, v)

        x2 = self.up0(x3, t, v) + x2
        x1 = self.up1(x2, t, v) + x1
        x0 = self.up2(x1, t, v) + x0
        return {w: x0, w // 2: x1, w // 4: x2, w // 8: x3}<|MERGE_RESOLUTION|>--- conflicted
+++ resolved
@@ -6,14 +6,10 @@
 
     def __init__(self, dim, tdim, vdim):
         super().__init__()
-<<<<<<< HEAD
-        norm = lambda c: nn.GroupNorm(8, c)  # noqa
-=======
 
         def norm(c):
             return nn.GroupNorm(8, c)
 
->>>>>>> 383a4dc4
         self.time_embed = nn.Conv2d(tdim, dim, 1, 1)
         self.view_embed = nn.Conv2d(vdim, dim, 1, 1)
         self.conv = nn.Sequential(
@@ -67,14 +63,10 @@
 
     def __init__(self, x_in_dim, t_in_dim, out_dim):
         super().__init__()
-<<<<<<< HEAD
-        norm_act = lambda c: nn.GroupNorm(8, c)  # noqa
-=======
-
-        def norm_act(c):
-            return nn.GroupNorm(8, c)
-
->>>>>>> 383a4dc4
+
+        def norm_act(c):
+            return nn.GroupNorm(8, c)
+
         self.t_conv = nn.Conv3d(t_in_dim, x_in_dim, 1, 1)  # 16
         self.norm = norm_act(x_in_dim)
         self.silu = nn.SiLU(True)
@@ -95,14 +87,10 @@
 
     def __init__(self, x_in_dim, t_in_dim, out_dim, stride):
         super().__init__()
-<<<<<<< HEAD
-        norm_act = lambda c: nn.GroupNorm(8, c)  # noqa
-=======
-
-        def norm_act(c):
-            return nn.GroupNorm(8, c)
-
->>>>>>> 383a4dc4
+
+        def norm_act(c):
+            return nn.GroupNorm(8, c)
+
         self.t_conv = nn.Conv3d(t_in_dim, x_in_dim, 1, 1)  # 16
         self.bn = norm_act(x_in_dim)
         self.silu = nn.SiLU(True)
@@ -142,7 +130,6 @@
     def forward(self, x, t):
         B, C = t.shape
         t = t.view(B, C, 1, 1, 1)
-<<<<<<< HEAD
 
         x = self.init_conv(x)
         conv0 = self.conv0(x, t)
@@ -151,16 +138,6 @@
         x = self.conv2_0(x, t)
         conv2 = self.conv2_1(x, t)
 
-=======
-
-        x = self.init_conv(x)
-        conv0 = self.conv0(x, t)
-
-        x = self.conv1(conv0, t)
-        x = self.conv2_0(x, t)
-        conv2 = self.conv2_1(x, t)
-
->>>>>>> 383a4dc4
         x = self.conv3(conv2, t)
         x = self.conv4_0(x, t)
         conv4 = self.conv4_1(x, t)
@@ -179,14 +156,10 @@
 
     def __init__(self, x_dim, t_dim, v_dim, out_dim, stride):
         super().__init__()
-<<<<<<< HEAD
-        norm_act = lambda c: nn.GroupNorm(8, c)  # noqa
-=======
-
-        def norm_act(c):
-            return nn.GroupNorm(8, c)
-
->>>>>>> 383a4dc4
+
+        def norm_act(c):
+            return nn.GroupNorm(8, c)
+
         self.t_conv = nn.Conv3d(t_dim, x_dim, 1, 1)  # 16
         self.v_conv = nn.Conv3d(v_dim, x_dim, 1, 1)  # 16
         self.bn = norm_act(x_dim)
@@ -202,14 +175,10 @@
 
     def __init__(self, x_dim, t_dim, v_dim, out_dim):
         super().__init__()
-<<<<<<< HEAD
-        norm_act = lambda c: nn.GroupNorm(8, c)  # noqa
-=======
-
-        def norm_act(c):
-            return nn.GroupNorm(8, c)
-
->>>>>>> 383a4dc4
+
+        def norm_act(c):
+            return nn.GroupNorm(8, c)
+
         self.t_conv = nn.Conv3d(t_dim, x_dim, 1, 1)  # 16
         self.v_conv = nn.Conv3d(v_dim, x_dim, 1, 1)  # 16
         self.norm = norm_act(x_dim)
