--- conflicted
+++ resolved
@@ -30,22 +30,6 @@
 @TRAINERS.register_module(module_name=Trainers.ofa_tasks)
 class OFATrainer(EpochBasedTrainer):
 
-<<<<<<< HEAD
-    def __init__(self, model: str, cfg_file, work_dir, train_dataset,
-                 eval_dataset, *args, **kwargs):
-        model = Model.from_pretrained(model)
-        model_dir = model.model_dir
-        # cfg_file = os.path.join(model_dir, ModelFile.CONFIGURATION)
-        cfg = Config.from_file(cfg_file)
-        # dataset = self._build_dataset_with_config(cfg)
-        preprocessor = {
-            ConfigKeys.train:
-            OfaPreprocessor(
-                model_dir=model_dir, mode=ModeKeys.TRAIN, no_collate=True),
-            ConfigKeys.val:
-            OfaPreprocessor(
-                model_dir=model_dir, mode=ModeKeys.EVAL, no_collate=True),
-=======
     def __init__(
             self,
             model: Optional[Union[TorchModel, nn.Module, str]] = None,
@@ -77,7 +61,6 @@
             ],
             'en':
             ['tokenizer.json', 'vocab.json', 'merges.txt', 'config.json'],
->>>>>>> 55fb3b05
         }
         for filename in tokenizer_files[cfg.model.get('language', 'en')]:
             finetune_file = os.path.join(work_dir, filename)
@@ -133,15 +116,6 @@
         kwargs['to_tensor'] = False
         super().__init__(
             model=model,
-<<<<<<< HEAD
-            data_collator=collator,
-            train_dataset=train_dataset,
-            eval_dataset=eval_dataset,
-            preprocessor=preprocessor,
-            optimizers=(optimizer, lr_scheduler),
-            work_dir=work_dir,
-            *args,
-=======
             cfg_file=cfg_file,
             arg_parse_fn=arg_parse_fn,
             data_collator=data_collator,
@@ -150,16 +124,14 @@
             preprocessor=preprocessor,
             optimizers=optimizers,
             seed=seed,
->>>>>>> 55fb3b05
             **kwargs,
         )
 
     def train_step(self, model, inputs):
         model.train()
-        model_outputs = model.forward(inputs)
-        loss, sample_size, logging_output = self.criterion(
-            model_outputs, inputs)
-        train_outputs = {'loss': loss}
+        # model_outputs = model.forward(inputs)
+        loss, sample_size, logging_output = self.criterion(model, inputs)
+        train_outputs = {'loss': loss / 100}
         # add model output info to log
         if 'log_vars' not in train_outputs:
             default_keys_pattern = ['loss']
