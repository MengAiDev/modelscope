--- conflicted
+++ resolved
@@ -40,11 +40,7 @@
     token_classification = 'token-classification'
     conversational = 'conversational'
     text_generation = 'text-generation'
-<<<<<<< HEAD
-    dialog_modeling = 'dialog_modeling'
-=======
     dialog_modeling = 'dialog-modeling'
->>>>>>> c6cf0d20
     dialog_intent_prediction = 'dialog-intent-prediction'
     table_question_answering = 'table-question-answering'
     feature_extraction = 'feature-extraction'
