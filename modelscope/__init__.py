# Copyright (c) Alibaba, Inc. and its affiliates.
from typing import TYPE_CHECKING

from modelscope.utils.import_utils import (LazyImportModule,
                                           is_transformers_available)

if TYPE_CHECKING:
    from .exporters import Exporter, TfModelExporter, TorchModelExporter
    from .hub.api import HubApi
    from .hub.check_model import check_local_model_is_latest, check_model_is_id
    from .hub.push_to_hub import push_to_hub, push_to_hub_async
    from .hub.snapshot_download import snapshot_download, dataset_snapshot_download
    from .hub.file_download import model_file_download, dataset_file_download

    from .metrics import (
        AccuracyMetric, AudioNoiseMetric, BleuMetric, ImageColorEnhanceMetric,
        ImageColorizationMetric, ImageDenoiseMetric, ImageInpaintingMetric,
        ImageInstanceSegmentationCOCOMetric, ImagePortraitEnhancementMetric,
        ImageQualityAssessmentDegradationMetric,
        ImageQualityAssessmentMosMetric, LossMetric, Metric,
        MovieSceneSegmentationMetric, OCRRecognitionMetric, PplMetric,
        ReferringVideoObjectSegmentationMetric, SequenceClassificationMetric,
        TextGenerationMetric, TextRankingMetric, TokenClassificationMetric,
        VideoFrameInterpolationMetric, VideoStabilizationMetric,
        VideoSummarizationMetric, VideoSuperResolutionMetric,
        task_default_metrics)
    from .models import Model, TorchModel
    from .msdatasets import MsDataset
    from .pipelines import Pipeline, pipeline
    from .preprocessors import Preprocessor
    from .trainers import (EpochBasedTrainer, Hook, Priority, TrainingArgs,
                           build_dataset_from_file)
    from .utils.constant import Tasks
    from .utils.hf_util import patch_hub, patch_context, unpatch_hub
    if is_transformers_available():
        from .utils.hf_util import (
            AutoModel, AutoProcessor, AutoFeatureExtractor, GenerationConfig,
            AutoConfig, GPTQConfig, AwqConfig, BitsAndBytesConfig,
            AutoModelForCausalLM, AutoModelForSeq2SeqLM,
            AutoModelForVision2Seq, AutoModelForSequenceClassification,
            AutoModelForTokenClassification, AutoModelForImageClassification,
            AutoModelForImageTextToText,
            AutoModelForZeroShotImageClassification,
            AutoModelForKeypointDetection,
            AutoModelForDocumentQuestionAnswering,
            AutoModelForSemanticSegmentation,
            AutoModelForUniversalSegmentation,
            AutoModelForInstanceSegmentation, AutoModelForObjectDetection,
            AutoModelForZeroShotObjectDetection,
            AutoModelForAudioClassification, AutoModelForSpeechSeq2Seq,
            AutoModelForMaskedImageModeling,
            AutoModelForVisualQuestionAnswering,
            AutoModelForTableQuestionAnswering, AutoModelForImageToImage,
            AutoModelForImageSegmentation, AutoModelForQuestionAnswering,
            AutoModelForMaskedLM, AutoTokenizer, AutoModelForMaskGeneration,
            AutoModelForPreTraining, AutoModelForTextEncoding,
            AutoImageProcessor, BatchFeature, Qwen2VLForConditionalGeneration,
            T5EncoderModel, hf_pipeline)
    else:
        print(
            'transformer is not installed, please install it if you want to use related modules'
        )
    from .utils.hub import create_model_if_not_exist, read_config
    from .utils.logger import get_logger
    from .version import __release_datetime__, __version__

else:
    _import_structure = {
        'version': ['__release_datetime__', '__version__'],
        'trainers': [
            'EpochBasedTrainer', 'TrainingArgs', 'Hook', 'Priority',
            'build_dataset_from_file'
        ],
        'exporters': [
            'Exporter',
            'TfModelExporter',
            'TorchModelExporter',
        ],
        'hub.api': ['HubApi'],
        'hub.snapshot_download':
        ['snapshot_download', 'dataset_snapshot_download'],
        'hub.file_download': ['model_file_download', 'dataset_file_download'],
        'hub.push_to_hub': ['push_to_hub', 'push_to_hub_async'],
        'hub.check_model':
        ['check_model_is_id', 'check_local_model_is_latest'],
        'metrics': [
            'AudioNoiseMetric', 'Metric', 'task_default_metrics',
            'ImageColorEnhanceMetric', 'ImageDenoiseMetric',
            'ImageInstanceSegmentationCOCOMetric',
            'ImagePortraitEnhancementMetric', 'SequenceClassificationMetric',
            'TextGenerationMetric', 'TokenClassificationMetric',
            'VideoSummarizationMetric', 'MovieSceneSegmentationMetric',
            'AccuracyMetric', 'BleuMetric', 'ImageInpaintingMetric',
            'ReferringVideoObjectSegmentationMetric',
            'VideoFrameInterpolationMetric', 'VideoStabilizationMetric',
            'VideoSuperResolutionMetric', 'PplMetric',
            'ImageQualityAssessmentDegradationMetric',
            'ImageQualityAssessmentMosMetric', 'TextRankingMetric',
            'LossMetric', 'ImageColorizationMetric', 'OCRRecognitionMetric'
        ],
        'models': ['Model', 'TorchModel'],
        'preprocessors': ['Preprocessor'],
        'pipelines': ['Pipeline', 'pipeline'],
        'utils.hub': ['read_config', 'create_model_if_not_exist'],
        'utils.logger': ['get_logger'],
        'utils.constant': ['Tasks'],
        'msdatasets': ['MsDataset']
    }

<<<<<<< HEAD
    if is_transformers_available():
        _import_structure['utils.hf_util'] = [
            'AutoModel', 'AutoProcessor', 'AutoFeatureExtractor',
            'GenerationConfig', 'AutoConfig', 'GPTQConfig', 'AwqConfig',
            'BitsAndBytesConfig', 'AutoModelForCausalLM',
            'AutoModelForSeq2SeqLM', 'AutoModelForVision2Seq',
            'AutoModelForSequenceClassification',
            'AutoModelForTokenClassification',
            'AutoModelForImageClassification', 'AutoModelForImageToImage',
            'AutoModelForImageTextToText',
            'AutoModelForZeroShotImageClassification',
            'AutoModelForKeypointDetection',
            'AutoModelForDocumentQuestionAnswering',
            'AutoModelForSemanticSegmentation',
            'AutoModelForUniversalSegmentation',
            'AutoModelForInstanceSegmentation', 'AutoModelForObjectDetection',
            'AutoModelForZeroShotObjectDetection',
            'AutoModelForAudioClassification', 'AutoModelForSpeechSeq2Seq',
            'AutoModelForMaskedImageModeling',
            'AutoModelForVisualQuestionAnswering',
            'AutoModelForTableQuestionAnswering',
            'AutoModelForImageSegmentation', 'AutoModelForQuestionAnswering',
            'AutoModelForMaskedLM', 'AutoTokenizer',
            'AutoModelForMaskGeneration', 'AutoModelForPreTraining',
            'AutoModelForTextEncoding', 'AutoImageProcessor', 'BatchFeature',
            'Qwen2VLForConditionalGeneration', 'T5EncoderModel',
            'hf_pipeline'
        ]
=======
    from modelscope.utils import hf_util

    extra_objects = {}
    attributes = dir(hf_util)
    imports = [attr for attr in attributes if not attr.startswith('__')]
    for _import in imports:
        extra_objects[_import] = getattr(hf_util, _import)
>>>>>>> 2a927d86

    import sys

    sys.modules[__name__] = LazyImportModule(
        __name__,
        globals()['__file__'],
        _import_structure,
        module_spec=__spec__,
        extra_objects=extra_objects,
    )<|MERGE_RESOLUTION|>--- conflicted
+++ resolved
@@ -107,36 +107,6 @@
         'msdatasets': ['MsDataset']
     }
 
-<<<<<<< HEAD
-    if is_transformers_available():
-        _import_structure['utils.hf_util'] = [
-            'AutoModel', 'AutoProcessor', 'AutoFeatureExtractor',
-            'GenerationConfig', 'AutoConfig', 'GPTQConfig', 'AwqConfig',
-            'BitsAndBytesConfig', 'AutoModelForCausalLM',
-            'AutoModelForSeq2SeqLM', 'AutoModelForVision2Seq',
-            'AutoModelForSequenceClassification',
-            'AutoModelForTokenClassification',
-            'AutoModelForImageClassification', 'AutoModelForImageToImage',
-            'AutoModelForImageTextToText',
-            'AutoModelForZeroShotImageClassification',
-            'AutoModelForKeypointDetection',
-            'AutoModelForDocumentQuestionAnswering',
-            'AutoModelForSemanticSegmentation',
-            'AutoModelForUniversalSegmentation',
-            'AutoModelForInstanceSegmentation', 'AutoModelForObjectDetection',
-            'AutoModelForZeroShotObjectDetection',
-            'AutoModelForAudioClassification', 'AutoModelForSpeechSeq2Seq',
-            'AutoModelForMaskedImageModeling',
-            'AutoModelForVisualQuestionAnswering',
-            'AutoModelForTableQuestionAnswering',
-            'AutoModelForImageSegmentation', 'AutoModelForQuestionAnswering',
-            'AutoModelForMaskedLM', 'AutoTokenizer',
-            'AutoModelForMaskGeneration', 'AutoModelForPreTraining',
-            'AutoModelForTextEncoding', 'AutoImageProcessor', 'BatchFeature',
-            'Qwen2VLForConditionalGeneration', 'T5EncoderModel',
-            'hf_pipeline'
-        ]
-=======
     from modelscope.utils import hf_util
 
     extra_objects = {}
@@ -144,7 +114,6 @@
     imports = [attr for attr in attributes if not attr.startswith('__')]
     for _import in imports:
         extra_objects[_import] = getattr(hf_util, _import)
->>>>>>> 2a927d86
 
     import sys
 
