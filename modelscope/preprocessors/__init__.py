# Copyright (c) Alibaba, Inc. and its affiliates.

from .audio import LinearAECAndFbank
from .base import Preprocessor
from .builder import PREPROCESSORS, build_preprocessor
from .common import Compose
from .image import LoadImage, load_image
<<<<<<< HEAD
from .nlp import *  # noqa F403
from .nlp import TextGenerationPreprocessor
from .space.dialog_intent_prediction_preprocessor import *  # noqa F403
from .space.dialog_modeling_preprocessor import *  # noqa F403
=======
from .nlp import *  # noqa F403
>>>>>>> 99fb5036
<|MERGE_RESOLUTION|>--- conflicted
+++ resolved
@@ -5,11 +5,6 @@
 from .builder import PREPROCESSORS, build_preprocessor
 from .common import Compose
 from .image import LoadImage, load_image
-<<<<<<< HEAD
 from .nlp import *  # noqa F403
-from .nlp import TextGenerationPreprocessor
 from .space.dialog_intent_prediction_preprocessor import *  # noqa F403
-from .space.dialog_modeling_preprocessor import *  # noqa F403
-=======
-from .nlp import *  # noqa F403
->>>>>>> 99fb5036
+from .space.dialog_modeling_preprocessor import *  # noqa F403