--- conflicted
+++ resolved
@@ -2,15 +2,9 @@
 
 [ModelScope]( https://www.modelscope.cn) is a “Model-as-a-Service” (MaaS) platform that seeks to bringing together most advanced machine learning models from the AI community, and to streamlining the process of leveraging and applying AI models . The core ModelScope library enables developers to perform model inference, training and evaluation, through rich layers of API designs that facilitate a unified experience across state-of-the-art models from different AI domains.
 
-<<<<<<< HEAD
-In order to enable ModelScope users to use the various models provided by ModelScope quickly and conveniently, we provide a set of complete Python library, which includes the implementation of ModelScope official models, inference, finetuning and evaluation support for those models such as preprocessor and evaluation metrics. We also provide easy-to-use APIs and rich usage examples. By calling the library, users can write just a few lines of code to complete tasks such as model inference, training, and evaluation, and can also quickly carry out secondary development on this basis to realize their own innovative ideas.
-
-At present, the algorithm models provided by library cover four main AI fields of image, natural language processing, speech, and multi-modality, and dozens of application scenarios and tasks.
-=======
 The Python library offers the layered-APIs necessary for model contributors to integrate models from CV, NLP, Speech, Multi-Modality, as well as Scientific-computation, into the ModelScope ecosystem. Implementations for all these different models are encapsulated within the library in a way that allows easy and unified access. With such integration, model inference, finetuning, and evaluations can be done within only a few lines of codes. In the meantime, flexibilities are provided so that different components in the model applications can be customized as well, where necessary.
 
 Apart from harboring implementations of various models, ModelScope library also enables the necessary interactions with the backend services of ModelScope, particularly with the Model-Hub and Dataset-Hub. Such interactions facilitate various entity (models and datasets) management to be performed seamlessly under-the-hood, such as entity lookup, version control, and cache management.
->>>>>>> 5f1b9a62
 
 # Installation
 
